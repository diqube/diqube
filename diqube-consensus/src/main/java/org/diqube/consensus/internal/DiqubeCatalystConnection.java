--- conflicted
+++ resolved
@@ -325,11 +325,7 @@
     } catch (ConnectionException e) {
       requests.remove(requestUuid);
       socketListener.connectionDied("Could not connect");
-<<<<<<< HEAD
-      res.completeExceptionally(new TransportException("Cannot connect", e));
-=======
       res.completeExceptionally(new TransportException("Could not connect", e));
->>>>>>> c787dbf7
     } catch (IOException | IllegalStateException | TException | InterruptedException e) {
       requests.remove(requestUuid);
       res.completeExceptionally(new TransportException("Failed to send request", e));
